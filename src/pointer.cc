--- conflicted
+++ resolved
@@ -453,13 +453,8 @@
   int64_t         val = *((int64_t *)ptr);
   char            buf[INTEGER_CONVERSION_BUFFER_SIZE];
 
-<<<<<<< HEAD
-    memset(buf, 0, INTEGER_CONVERSION_BUFFER_SIZE);
-    snprintf(buf, INTEGER_CONVERSION_BUFFER_SIZE, "%lld", val);
-=======
-  bzero(buf, INTEGER_CONVERSION_BUFFER_SIZE);
+  memset(buf, 0, INTEGER_CONVERSION_BUFFER_SIZE);
   snprintf(buf, INTEGER_CONVERSION_BUFFER_SIZE, "%lld", val);
->>>>>>> 326ff0ab
 
   if (args.Length() == 1 && args[0]->IsBoolean() && args[0]->BooleanValue()) {
     self->MovePointer(sizeof(int64_t));
@@ -484,25 +479,12 @@
       String::Utf8Value str(args[0]->ToString());
       val = STR_TO_UINT64(*str);
 
-<<<<<<< HEAD
-            if ((*str)[0] != '-' && errno != ERANGE && val <= UINT64_MAX) {
-                memcpy(ptr, &val, sizeof(uint64_t));
-            }
-            else {
-                return THROW_ERROR_EXCEPTION("Value out of Range.");
-            }
-        }
-    }
-    if (args.Length() == 2 && args[1]->IsBoolean() && args[1]->BooleanValue()) {
-        self->MovePointer(sizeof(uint64_t));
-=======
       if ((*str)[0] != '-' && errno != ERANGE && (val >= UINT64_MIN && val <= UINT64_MAX)) {
         memcpy(ptr, &val, sizeof(uint64_t));
       }
       else {
         return THROW_ERROR_EXCEPTION("Value out of Range.");
       }
->>>>>>> 326ff0ab
     }
   }
   if (args.Length() == 2 && args[1]->IsBoolean() && args[1]->BooleanValue()) {
@@ -519,13 +501,8 @@
   uint64_t        val = *((uint64_t *)ptr);
   char            buf[INTEGER_CONVERSION_BUFFER_SIZE];
 
-<<<<<<< HEAD
-    memset(buf, 0, INTEGER_CONVERSION_BUFFER_SIZE);
-    snprintf(buf, INTEGER_CONVERSION_BUFFER_SIZE, "%llu", val);
-=======
-  bzero(buf, INTEGER_CONVERSION_BUFFER_SIZE);
+  memset(buf, 0, INTEGER_CONVERSION_BUFFER_SIZE);
   snprintf(buf, INTEGER_CONVERSION_BUFFER_SIZE, "%llu", val);
->>>>>>> 326ff0ab
 
   if (args.Length() == 1 && args[0]->IsBoolean() && args[0]->BooleanValue()) {
     self->MovePointer(sizeof(uint64_t));
@@ -646,20 +623,11 @@
   return Undefined();
 }
 
-<<<<<<< HEAD
-Handle<Value> Pointer::GetObject(const Arguments& args)
-{
-    HandleScope     scope;
-    Pointer         *self = ObjectWrap::Unwrap<Pointer>(args.This());
-    unsigned char   *ptr = self->GetPointer();
-    Persistent<Value> rtn = *reinterpret_cast<Persistent<Value>*>(ptr);
-=======
 Handle<Value> Pointer::GetObject(const Arguments& args) {
   HandleScope     scope;
   Pointer         *self = ObjectWrap::Unwrap<Pointer>(args.This());
   unsigned char   *ptr = self->GetPointer();
   Persistent<Value> rtn = *reinterpret_cast<Persistent<Value>*>(self->GetPointer());
->>>>>>> 326ff0ab
 
   if (args.Length() == 1 && args[0]->IsBoolean() && args[0]->BooleanValue()) {
     self->MovePointer(sizeof(Persistent<Value>));
