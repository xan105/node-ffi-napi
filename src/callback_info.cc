--- conflicted
+++ resolved
@@ -161,11 +161,7 @@
   // are we executing from another thread?
   uv_thread_t self_thread = (uv_thread_t)uv_thread_self();
   if (uv_thread_equal(&self_thread, &g_mainthread)) {
-<<<<<<< HEAD
-    DispatchToV8(info, retval, parameters, true);
-=======
     DispatchToV8(info, retval, parameters);
->>>>>>> 4e1c7b32
   } else {
     // hold the event loop open while this is executing
 #if NODE_VERSION_AT_LEAST(0, 7, 9)
